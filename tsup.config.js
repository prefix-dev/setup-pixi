--- conflicted
+++ resolved
@@ -19,12 +19,8 @@
     '@actions/io',
     '@actions/tool-cache',
     'untildify',
-<<<<<<< HEAD
-    'zod',
-    'toml'
-=======
+    'toml',
     'which',
     'zod'
->>>>>>> 60414de9
   ]
 })