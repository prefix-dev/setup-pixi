name: CI

on:
  push:
    branches: [main]
  pull_request:
    branches: [main]
  merge_group:

# Automatically stop old builds on the same branch/PR
concurrency:
  group: ${{ github.workflow }}-${{ github.ref }}
  cancel-in-progress: true

jobs:
  default:
    strategy:
      matrix:
        # TODO: add windows-11-arm: https://github.com/conda-forge/conda-forge.github.io/issues/1940
        os: [ubuntu-latest, ubuntu-24.04-arm, macos-latest, windows-latest, macos-13]
        cache: [true, false]
    runs-on: ${{ matrix.os }}
    name: default ${{ matrix.cache == true && 'with' || 'without' }} cache (${{ matrix.os }})
    steps:
      - uses: actions/checkout@11bd71901bbe5b1630ceea73d27597364c9af683 # v4.2.2
      - name: Move pixi.toml
        run: mv test/default/* .
      - uses: ./
        # check the action logs to see if the cache was used or not
        with:
          cache: ${{ matrix.cache }}
      - run: |
          set -o pipefail
          pixi info
          test -f .pixi/envs/default/bin/python
          ./.pixi/envs/default/bin/python --version | grep -q 3.11
        shell: bash
        if: matrix.os != 'windows-latest'
      - run: |
          set -o pipefail
          pixi info
          test -f .pixi/envs/default/python.exe
          ./.pixi/envs/default/python.exe --version | grep -q 3.11
        shell: bash
        if: matrix.os == 'windows-latest'
      - run: |
          pixi run python --version | grep -q 3.11
          pixi run test | grep -q "Hello world"

  no-run-install:
    strategy:
      matrix:
        os: [ubuntu-latest, macos-latest, windows-latest]
    runs-on: ${{ matrix.os }}
    steps:
      - uses: actions/checkout@11bd71901bbe5b1630ceea73d27597364c9af683 # v4.2.2
      - name: Move pixi.toml
        run: mv test/default/* .
      - uses: ./
        with:
          run-install: false
          cache: false
      - run: |
          ! test -d .pixi
        shell: bash

  no-pixi-toml:
    strategy:
      matrix:
        os: [ubuntu-latest, macos-latest, windows-latest]
    runs-on: ${{ matrix.os }}
    steps:
      - uses: actions/checkout@11bd71901bbe5b1630ceea73d27597364c9af683 # v4.2.2
      - uses: ./
        with:
          run-install: false
      - run: |
          ! test -d .pixi
        shell: bash
      - run: pixi info

  custom-pixi-version:
    strategy:
      matrix:
        os: [ubuntu-latest, macos-latest, windows-latest, macos-13]
    runs-on: ${{ matrix.os }}
    steps:
      - uses: actions/checkout@11bd71901bbe5b1630ceea73d27597364c9af683 # v4.2.2
      - name: Move pixi.toml
        run: mv test/old-pixi-lockfiles/* .
      - uses: ./
        with:
          cache: false
          pixi-version: v0.1.0
          # pixi 0.1.0 doesn't support --locked
          locked: false
      - run: pixi --version | grep -q "pixi 0.1.0"

  old-lockfile:
    strategy:
      matrix:
        os: [ubuntu-latest, macos-latest, windows-latest]
        locked: [true, false]
    runs-on: ${{ matrix.os }}
    steps:
      - uses: actions/checkout@11bd71901bbe5b1630ceea73d27597364c9af683 # v4.2.2
      - name: Move pixi.toml
        run: mv test/old-pixi-lockfiles/* .
      - uses: ./
        with:
          pixi-version: latest
          cache: false
          locked: ${{ matrix.locked }}
      - if: matrix.os == 'windows-latest'
        run: choco install yq
      # assert that the lockfile wasn't updated
      - run: test "$(yq '.version' pixi.lock)" = 1

  install-path:
    strategy:
      matrix:
        os: [ubuntu-latest, macos-latest, windows-latest, macos-13]
    runs-on: ${{ matrix.os }}
    steps:
      - uses: actions/checkout@11bd71901bbe5b1630ceea73d27597364c9af683 # v4.2.2
      - uses: ./
        with:
          run-install: false
      - run: test "$(which pixi)" = "$HOME/.pixi/bin/pixi"
        shell: bash

  global-install:
    strategy:
      matrix:
        os: [ubuntu-latest, macos-latest, windows-latest, macos-13]
    runs-on: ${{ matrix.os }}
    steps:
      - uses: actions/checkout@11bd71901bbe5b1630ceea73d27597364c9af683 # v4.2.2
      - uses: ./
        with:
          run-install: false
      - run: pixi global install cowpy
      - run: |
          pixi global list 2>&1 | grep cowpy
          cowpy hello world
          test "$(which cowpy)" = "$HOME/.pixi/bin/cowpy"
        if: matrix.os != 'windows-latest'
      - run: cowpy hello world
        if: matrix.os == 'windows-latest'

  frozen:
    strategy:
      matrix:
        os: [ubuntu-latest, macos-latest, windows-latest]
    runs-on: ${{ matrix.os }}
    steps:
      - uses: actions/checkout@11bd71901bbe5b1630ceea73d27597364c9af683 # v4.2.2
      - name: Move pixi.toml
        run: mv test/default/* .
      - uses: ./
        with:
          cache: false
          frozen: true
      - run: pixi run python --version | grep -q 3.11

  locked:
    strategy:
      matrix:
        os: [ubuntu-latest, macos-latest, windows-latest]
    runs-on: ${{ matrix.os }}
    steps:
      - uses: actions/checkout@11bd71901bbe5b1630ceea73d27597364c9af683 # v4.2.2
      - name: Move pixi.toml
        run: mv test/default/* .
      - uses: ./
        with:
          cache: false
          locked: true
      - run: pixi run python --version | grep -q 3.11

  custom-pixi-url:
    runs-on: ubuntu-latest
    steps:
      - uses: actions/checkout@11bd71901bbe5b1630ceea73d27597364c9af683 # v4.2.2
      - name: Move pixi.toml
        run: mv test/old-pixi-lockfiles/* .
      - uses: ./
        with:
          cache: false
          pixi-url: https://github.com/prefix-dev/pixi/releases/download/v0.14.0/pixi-x86_64-unknown-linux-musl
      - run: pixi --version | grep -q "pixi 0.14.0"

  pixi-url-bearer-token:
    runs-on: ubuntu-latest
    steps:
      - uses: actions/checkout@11bd71901bbe5b1630ceea73d27597364c9af683 # v4.2.2
      - name: Move pixi.toml
        run: mv test/old-pixi-lockfiles/* .
      - name: Setup caddy
        run: |
          set -euo pipefail
          curl -Ls -o caddy.tar.gz https://github.com/caddyserver/caddy/releases/download/v2.10.0/caddy_2.10.0_linux_amd64.tar.gz
          tar -xzf caddy.tar.gz
          chmod +x caddy

          mkdir -p assets
          curl -Ls -o assets/pixi https://github.com/prefix-dev/pixi/releases/download/v0.14.0/pixi-x86_64-unknown-linux-musl

          cp .github/assets/pixi-url-auth-test/Caddyfile .

          ./caddy run --config Caddyfile &
      - run: ps -aux | grep caddy
      - name: Run with wrong token
        uses: ./
        id: wrongtoken
        with:
          cache: false
          pixi-url: http://localhost:8080/pixi
          pixi-url-bearer-token: wrongtoken
        continue-on-error: true
      - name: Fail if wrong token did not fail
        run: |
          echo "Unexpected success!"
          exit 1
        if: ${{ steps.wrongtoken.outcome != 'failure' }}
      - name: Run with correct token
        uses: ./
        with:
          cache: false
          pixi-url: http://localhost:8080/pixi
          pixi-url-bearer-token: s3cr3tT0k3nABC123
      - run: pixi --version | grep -q "pixi 0.14.0"

  custom-manifest-path:
    strategy:
      matrix:
        os: [ubuntu-latest, ubuntu-24.04-arm, macos-latest, windows-latest, windows-11-arm]
    runs-on: ${{ matrix.os }}
    steps:
      - uses: actions/checkout@11bd71901bbe5b1630ceea73d27597364c9af683 # v4.2.2
      - uses: ./
        with:
          cache: false
          manifest-path: test/bzip2/pixi.toml

  different-log-level:
    strategy:
      matrix:
        os: [ubuntu-latest, macos-latest, windows-latest]
    runs-on: ${{ matrix.os }}
    steps:
      - uses: actions/checkout@11bd71901bbe5b1630ceea73d27597364c9af683 # v4.2.2
      - name: Move pixi.toml
        run: mv test/default/* .
      - uses: ./
        with:
          cache: false
          log-level: v

  custom-bin-path:
    strategy:
      matrix:
        os: [ubuntu-latest, macos-latest, windows-latest]
    runs-on: ${{ matrix.os }}
    steps:
      - uses: actions/checkout@11bd71901bbe5b1630ceea73d27597364c9af683 # v4.2.2
      - name: Move pixi.toml
        run: mv test/default/* .
      - uses: ./
        with:
          cache: false
          pixi-bin-path: custom-bin/pixi${{ matrix.os == 'windows-latest' && '.exe' || '' }}
      - run: |
          test -f custom-bin/pixi${{ matrix.os == 'windows-latest' && '.exe' || '' }}
          pixi --help
          which pixi | grep -q custom-bin/pixi
          # which pixi should be absolute
          which pixi | grep -q "^/"

  existing-pixi-bin:
    strategy:
      matrix:
        os: [ubuntu-latest, macos-latest, windows-latest]
        ignore-reason: [none, version, version-latest, url, bin-path]
    runs-on: ${{ matrix.os }}
    steps:
      - uses: actions/checkout@11bd71901bbe5b1630ceea73d27597364c9af683 # v4.2.2
      - name: Move pixi.toml
        run: mv test/default/* .
      - name: Create pixi directory and add to PATH
        run: |
          mkdir -p "$HOME/custom existing pixi"
          echo "$HOME/custom existing pixi" >> $GITHUB_PATH
        if: matrix.os != 'windows-latest'
      - name: Create pixi directory and add to PATH (Windows)
        run: |
          mkdir "$env:USERPROFILE\custom existing pixi"
          echo "$env:USERPROFILE\custom existing pixi" >> $env:GITHUB_PATH
        shell: pwsh
        if: matrix.os == 'windows-latest'
      - name: Download pixi binary (Ubuntu)
        run: |
          set -o pipefail
          curl -L --output "$HOME/custom existing pixi/pixi" https://github.com/prefix-dev/pixi/releases/download/v0.43.0/pixi-x86_64-unknown-linux-musl
          chmod +x "$HOME/custom existing pixi/pixi"
        if: matrix.os == 'ubuntu-latest'
      - name: Download pixi binary (macOS)
        run: |
          set -o pipefail
          curl -L --output "$HOME/custom existing pixi/pixi" https://github.com/prefix-dev/pixi/releases/download/v0.43.0/pixi-x86_64-apple-darwin
          chmod +x "$HOME/custom existing pixi/pixi"
        if: matrix.os == 'macos-latest'
      - name: Download pixi binary (Windows)
        run: |
          curl -L --output "$HOME/custom existing pixi/pixi.exe" https://github.com/prefix-dev/pixi/releases/download/v0.43.0/pixi-x86_64-pc-windows-msvc.exe
        if: matrix.os == 'windows-latest'
      - run: |
          echo "Path: $PATH"
        shell: bash
      - name: Verify pixi version (before setup-pixi)
        run: |
          pixi --version
          pixi --version | grep -q "pixi 0.43.0"
        shell: bash
      - name: Verify pixi path (before setup-pixi)
        run: |
          which pixi | grep -q "$HOME/custom existing pixi/pixi"
        shell: bash
      - name: Run Action (should use preinstalled pixi)
        uses: ./
        with:
          cache: false
        if: matrix.ignore-reason == 'none'
      - name: Run Action (version-latest should overwrite preinstalled pixi)
        uses: ./
        with:
          cache: false
          pixi-version: latest
        if: matrix.ignore-reason == 'version-latest'
      - name: Run Action (version should overwrite preinstalled pixi)
        uses: ./
        with:
          cache: false
          pixi-version: v0.44.0
        if: matrix.ignore-reason == 'version'
      - name: Run Action (url should overwrite preinstalled pixi)
        uses: ./
        with:
          cache: false
          pixi-url: |
            ${{
                matrix.os == 'ubuntu-latest' &&
                    'https://github.com/prefix-dev/pixi/releases/download/v0.44.0/pixi-x86_64-unknown-linux-musl'
                || matrix.os == 'macos-latest' &&
                    'https://github.com/prefix-dev/pixi/releases/download/v0.44.0/pixi-x86_64-apple-darwin'
                    || 'https://github.com/prefix-dev/pixi/releases/download/v0.44.0/pixi-x86_64-pc-windows-msvc.exe'
            }}
        if: matrix.ignore-reason == 'url'
      - name: Create custom bin directory
        run: mkdir custom-bin
        shell: bash
        if: matrix.ignore-reason == 'bin-path'
      - name: Run Action (pixi-bin-path should overwrite preinstalled pixi)
        uses: ./
        with:
          cache: false
          # this will implicitly set pixi-version to latest
          pixi-bin-path: custom-bin/pixi${{ matrix.os == 'windows-latest' && '.exe' || '' }}
        if: matrix.ignore-reason == 'bin-path'
      - name: Verify pixi version (after setup-pixi) - still at 0.43.0
        run: |
          pixi --version
          pixi --version | grep -q 0.43.0
        shell: bash
        if: matrix.ignore-reason == 'none'
      - name: Verify pixi version (after setup-pixi) - should be 0.44.0
        run: |
          pixi --version
          pixi --version | grep -q 0.44.0
        shell: bash
        if: matrix.ignore-reason != 'none' && matrix.ignore-reason != 'bin-path' && matrix.ignore-reason != 'version-latest'
      - name: Verify pixi version (after setup-pixi) - should be latest
        run: |
          pixi --version
          pixi --version | grep -vq 0.43.0
          pixi --version | grep -vq 0.44.0
        shell: bash
        if: matrix.ignore-reason == 'bin-path' || matrix.ignore-reason == 'version-latest'
      - name: Verify pixi path (after setup-pixi, no ignore reason)
        run: |
          which pixi | grep -q "$HOME/custom existing pixi/pixi"
        shell: bash
        if: matrix.ignore-reason == 'none'
      - name: Verify pixi path (after setup-pixi, ignore reason)
        run: |
          which pixi | grep -vq "$HOME/custom existing pixi/pixi"
        shell: bash
        if: matrix.ignore-reason != 'none'

  auth-token:
    strategy:
      matrix:
        os: [ubuntu-latest, macos-latest, windows-latest]
    runs-on: ${{ matrix.os }}
    steps:
      - uses: actions/checkout@11bd71901bbe5b1630ceea73d27597364c9af683 # v4.2.2
      - name: Move pixi.toml
        run: mv test/default/* .
      - uses: ./
        with:
          cache: false
          auth-host: https://custom-conda-registry.com
          auth-token: custom-token
      - run: |
          cat ~/.rattler/credentials.json
          [ $(jq '."*.custom-conda-registry.com".BearerToken' -r ~/.rattler/credentials.json) = "custom-token" ]
        # all other platforms have the credentials stored in the keychain
        # https://github.com/prefix-dev/pixi/issues/330
        if: matrix.os == 'ubuntu-latest'

  auth-username-password:
    strategy:
      matrix:
        os: [ubuntu-latest, macos-latest, windows-latest]
    runs-on: ${{ matrix.os }}
    steps:
      - uses: actions/checkout@11bd71901bbe5b1630ceea73d27597364c9af683 # v4.2.2
      - name: Move pixi.toml
        run: mv test/default/* .
      - uses: ./
        with:
          cache: false
          auth-host: https://custom-conda-registry.com
          auth-username: custom-username
          auth-password: custom-password
      - run: |
          cat ~/.rattler/credentials.json
          [ $(jq '."*.custom-conda-registry.com".BasicHTTP.username' -r ~/.rattler/credentials.json) = "custom-username" ]
          [ $(jq '."*.custom-conda-registry.com".BasicHTTP.password' -r ~/.rattler/credentials.json) = "custom-password" ]
        # all other platforms have the credentials stored in the keychain
        # https://github.com/prefix-dev/pixi/issues/330
        if: matrix.os == 'ubuntu-latest'

  auth-conda-token:
    strategy:
      matrix:
        os: [ubuntu-latest, macos-latest, windows-latest]
    runs-on: ${{ matrix.os }}
    steps:
      - uses: actions/checkout@11bd71901bbe5b1630ceea73d27597364c9af683 # v4.2.2
      - name: Move pixi.toml
        run: mv test/default/* .
      - uses: ./
        with:
          cache: false
          auth-host: https://custom-conda-registry.com
          auth-conda-token: custom-conda-token
      - run: |
          cat ~/.rattler/credentials.json
          [ $(jq '."*.custom-conda-registry.com".CondaToken' -r ~/.rattler/credentials.json) = "custom-conda-token" ]
        # all other platforms have the credentials stored in the keychain
        # https://github.com/prefix-dev/pixi/issues/330
        if: matrix.os == 'ubuntu-latest'

  auth-token-install:
    strategy:
      matrix:
        os: [ubuntu-latest, macos-latest, windows-latest]
    runs-on: ${{ matrix.os }}
    steps:
      - uses: actions/checkout@11bd71901bbe5b1630ceea73d27597364c9af683 # v4.2.2
      - name: Move pixi.toml
        run: mv test/auth/* .
      - uses: ./
        with:
          cache: false
          auth-host: https://repo.prefix.dev
          auth-token: ${{ secrets.PREFIX_DEV_TOKEN }}
      - name: Ensure private-package is installed
        run: |
          test -f .pixi/envs/default/conda-meta/private-package-0.0.1-0.json

  auth-s3-install:
    strategy:
      matrix:
        os: [ubuntu-latest, macos-latest, windows-latest]
    runs-on: ${{ matrix.os }}
    steps:
      - uses: actions/checkout@11bd71901bbe5b1630ceea73d27597364c9af683 # v4.2.2
      - name: Move pixi.toml
        run: mv test/auth-s3/* .
      - uses: ./
        with:
          cache: false
          auth-host: s3://rattler-s3-testing
          auth-s3-access-key-id: ${{ secrets.PIXI_TEST_R2_ACCESS_KEY_ID }}
          auth-s3-secret-access-key: ${{ secrets.PIXI_TEST_R2_SECRET_ACCESS_KEY }}
      - name: Ensure private package is installed
        run: |
          test -f .pixi/envs/default/conda-meta/my-webserver-0.1.0-pyh4616a5c_0.json

  pixi-shell:
    strategy:
      matrix:
        # TODO: add windows-11-arm: https://github.com/conda-forge/conda-forge.github.io/issues/1940
        os: [ubuntu-latest, ubuntu-24.04-arm, macos-latest, windows-latest]
    runs-on: ${{ matrix.os }}
    steps:
      - uses: actions/checkout@11bd71901bbe5b1630ceea73d27597364c9af683 # v4.2.2
      - name: Move pixi.toml
        run: mv test/default/* .
      - uses: ./
        with:
          cache: false
      - run: |
          python --version | grep -q "3.11"
        shell: pixi run bash -e {0}
      - run: |
          import sys
          print(sys.version)
          print("Hello world")
        shell: pixi run python {0}
      - run: |
          python --version | Select-String "3.11"
        shell: pixi run pwsh -Command {0}
        # TODO investigate: for some reason, this errors on ubuntu-arm
        if: matrix.os != 'ubuntu-24.04-arm'

  pixi-shell-exec:
    strategy:
      matrix:
        # TODO: add windows-11-arm: https://github.com/conda-forge/conda-forge.github.io/issues/1940
        os: [ubuntu-latest, ubuntu-24.04-arm, macos-latest, windows-latest]
    runs-on: ${{ matrix.os }}
    steps:
      - uses: actions/checkout@11bd71901bbe5b1630ceea73d27597364c9af683 # v4.2.2
      - uses: ./
        with:
          run-install: false
      - run: |
          python --version | grep -q "3.11"
        shell: pixi exec --spec python=3.11.* -- bash -e {0}
      - run: |
          import ruamel.yaml
        shell: pixi exec --spec python --spec ruamel.yaml -- python {0}
      - run: |
          python --version | Select-String "3.11"
        shell: pixi exec --spec python=3.11.* -- pwsh -Command {0}
        # TODO investigate: for some reason, this errors on ubuntu-arm
        if: matrix.os != 'ubuntu-24.04-arm'

  post-cleanup-linux:
    runs-on: ubuntu-latest
    strategy:
      matrix:
        post-cleanup: ['true', 'false']
    steps:
      - uses: actions/checkout@11bd71901bbe5b1630ceea73d27597364c9af683 # v4.2.2
      - name: Move pixi.toml
        run: mv test/default/* .
      - uses: lisanna-dettwyler/action-post-run@d053b9b43d788b87a409f6cdb3b6fc87c6c8a4fe # v3.1.0
        with:
          run: |
            set -euxo pipefail
            ${{ matrix.post-cleanup == 'true' && '! ' || '' }}test -d .pixi
            ${{ matrix.post-cleanup == 'true' && '! ' || '' }}test -d ~/.rattler
            ${{ matrix.post-cleanup == 'true' && '! ' || '' }}test -d ~/.cache/rattler
            ${{ matrix.post-cleanup == 'true' && '! ' || '' }}test -f ~/.pixi/bin/pixi
      - uses: ./
        with:
          cache: false
          post-cleanup: ${{ matrix.post-cleanup }}
          # ~/.rattler is only created if the user has logged in
          auth-host: https://custom-conda-registry.com
          auth-token: custom-token

  post-cleanup-linux-no-login:
    runs-on: ubuntu-latest
    strategy:
      matrix:
        post-cleanup: ['true', 'false']
    steps:
      - uses: actions/checkout@11bd71901bbe5b1630ceea73d27597364c9af683 # v4.2.2
      - name: Move pixi.toml
        run: mv test/default/* .
      - uses: lisanna-dettwyler/action-post-run@d053b9b43d788b87a409f6cdb3b6fc87c6c8a4fe # v3.1.0
        with:
          run: |
            set -euxo pipefail
            ${{ matrix.post-cleanup == 'true' && '! ' || '' }}test -d .pixi
            ! test -d ~/.rattler
            ${{ matrix.post-cleanup == 'true' && '! ' || '' }}test -d ~/.cache/rattler
            ${{ matrix.post-cleanup == 'true' && '! ' || '' }}test -f ~/.pixi/bin/pixi
      - uses: ./
        with:
          cache: false
          post-cleanup: ${{ matrix.post-cleanup }}

  post-cleanup-macos:
    runs-on: macos-latest
    strategy:
      matrix:
        post-cleanup: ['true', 'false']
    steps:
      - uses: actions/checkout@11bd71901bbe5b1630ceea73d27597364c9af683 # v4.2.2
      - name: Move pixi.toml
        run: mv test/default/* .
      - uses: lisanna-dettwyler/action-post-run@d053b9b43d788b87a409f6cdb3b6fc87c6c8a4fe # v3.1.0
        with:
          run: |
            set -euxo pipefail
            ${{ matrix.post-cleanup == 'true' && '! ' || '' }}test -d .pixi
            ${{ matrix.post-cleanup == 'true' && '! ' || '' }}test -d ~/Library/Caches/rattler
            ${{ matrix.post-cleanup == 'true' && '! ' || '' }}test -f ~/.pixi/bin/pixi
      - uses: ./
        with:
          cache: false
          post-cleanup: ${{ matrix.post-cleanup }}

  post-cleanup-windows:
    runs-on: windows-latest
    strategy:
      matrix:
        post-cleanup: ['true', 'false']
    steps:
      - uses: actions/checkout@11bd71901bbe5b1630ceea73d27597364c9af683 # v4.2.2
      - name: Move pixi.toml
        run: mv test/default/* .
      - uses: lisanna-dettwyler/action-post-run@d053b9b43d788b87a409f6cdb3b6fc87c6c8a4fe # v3.1.0
        with:
          run: |
            set -euxo pipefail
            ${{ matrix.post-cleanup == 'true' && '! ' || '' }}test -d .pixi
            ${{ matrix.post-cleanup == 'true' && '! ' || '' }}test -d "$LOCALAPPDATA/rattler"
            ${{ matrix.post-cleanup == 'true' && '! ' || '' }}test -f ~/.pixi/bin/pixi
      - uses: ./
        with:
          cache: false
          post-cleanup: ${{ matrix.post-cleanup }}

  no-lockfile:
    strategy:
      matrix:
        os: [ubuntu-latest, ubuntu-24.04-arm, macos-latest, windows-latest]
    runs-on: ${{ matrix.os }}
    steps:
      - uses: actions/checkout@11bd71901bbe5b1630ceea73d27597364c9af683 # v4.2.2
      - name: Move pixi.toml
        run: mv test/no-lockfile/* .
      - uses: ./
        with:
          cache: false
      - run: |
          set -o pipefail
          pixi info
          test -f .pixi/envs/default/bin/python
          ./.pixi/envs/default/bin/python --version | grep -q 3.11
        shell: bash
        if: matrix.os != 'windows-latest'
      - run: |
          set -o pipefail
          pixi info
          test -f .pixi/envs/default/python.exe
          ./.pixi/envs/default/python.exe --version | grep -q 3.11
        shell: bash
        if: matrix.os == 'windows-latest'
      - run: |
          pixi run python --version | grep -q 3.11
          pixi run test | grep -q "Hello world"

  multiple-environments:
    name: multiple-environments (${{ matrix.os }}, cache=${{ matrix.cache }})
    strategy:
      matrix:
        os: [ubuntu-latest, macos-latest, windows-latest, macos-13]
        cache: ['true', 'false']
    runs-on: ${{ matrix.os }}
    steps:
      - uses: actions/checkout@11bd71901bbe5b1630ceea73d27597364c9af683 # v4.2.2
      - name: Move pixi.toml
        run: mv test/multiple-environments/* .
      - uses: ./
        with:
          environments: py311 py312
          cache: ${{ matrix.cache }}
      - run: |
          set -o pipefail
          pixi info
          test -f .pixi/envs/py311/bin/python
          test -f .pixi/envs/py312/bin/python
          ! test -d .pixi/envs/default
          ./.pixi/envs/py311/bin/python --version | grep -q 3.11
          ./.pixi/envs/py312/bin/python --version | grep -q 3.12
        shell: bash
        if: matrix.os != 'windows-latest'
      - run: |
          set -o pipefail
          pixi info
          test -f .pixi/envs/py311/python.exe
          test -f .pixi/envs/py312/python.exe
          ! test -d .pixi/envs/default
          ./.pixi/envs/py311/python.exe --version | grep -q 3.11
          ./.pixi/envs/py312/python.exe --version | grep -q 3.12
        shell: bash
        if: matrix.os == 'windows-latest'

  cache-write-true:
    timeout-minutes: 10
    runs-on: ${{ matrix.os }}
    strategy:
      fail-fast: false
      matrix:
        os: [windows-latest, ubuntu-latest, macos-latest, macos-13]
    steps:
      - uses: actions/checkout@11bd71901bbe5b1630ceea73d27597364c9af683 # v4.2.2
      - name: Move pixi files
        run: mv test/default/* .
      - uses: ./
        with:
          cache-write: true

  test-cache1:
    name: Test cache 1/2
    timeout-minutes: 10
    runs-on: ${{ matrix.os }}
    strategy:
      fail-fast: false
      matrix:
        os: [windows-latest, ubuntu-latest, macos-latest, macos-13]
    steps:
      - uses: actions/checkout@11bd71901bbe5b1630ceea73d27597364c9af683 # v4.2.2
      - name: Move pixi files
        run: mv test/default/* .
      - uses: ./
        with:
          cache: true
          cache-key: test-cache-${{ github.sha }}-${{ github.run_attempt }}-
      # check the action logs to see if the cache was written
      - run: |
          test -f .pixi/envs/default/bin/python
        if: matrix.os != 'windows-latest'
      - run: |
          test -f .pixi/envs/default/python.exe
        if: matrix.os == 'windows-latest'

  test-cache2:
    name: Test cache 2/2
    timeout-minutes: 10
    needs: test-cache1
    runs-on: ${{ matrix.os }}
    strategy:
      fail-fast: false
      matrix:
        os: [windows-latest, ubuntu-latest, macos-latest, macos-13]
    steps:
      - uses: actions/checkout@11bd71901bbe5b1630ceea73d27597364c9af683 # v4.2.2
      - name: Move pixi files
        run: mv test/default/* .
      - uses: ./
        with:
          cache: true
          cache-key: test-cache-${{ github.sha }}-${{ github.run_attempt }}-
      # check the action logs to see if the cache was restored
      - run: |
          test -f .pixi/envs/default/bin/python
        if: matrix.os != 'windows-latest'
      - run: |
          test -f .pixi/envs/default/python.exe
        if: matrix.os == 'windows-latest'

  test-cache-no-write:
    name: Test cache no write
    timeout-minutes: 10
    runs-on: ${{ matrix.os }}
    strategy:
      fail-fast: false
      matrix:
        os: [windows-latest, ubuntu-latest, macos-latest, macos-13]
    steps:
      - uses: actions/checkout@11bd71901bbe5b1630ceea73d27597364c9af683 # v4.2.2
      - name: Move pixi files
        run: mv test/default/* .
      - uses: ./
        with:
          cache: true
          cache-write: false
          cache-key: test-cache-${{ github.sha }}-${{ github.run_attempt }}-
      # check the action logs to see if the cache write was skipped

  pyproject:
    timeout-minutes: 10
    strategy:
      matrix:
        os: [windows-latest, ubuntu-latest, macos-latest]
    runs-on: ${{ matrix.os }}
    steps:
      - uses: actions/checkout@11bd71901bbe5b1630ceea73d27597364c9af683 # v4.2.2
      - name: Move pixi files
        run: mv test/pyproject-manifest/* .
      - uses: ./
      - run: test -f .pixi/envs/default/bin/python
        if: matrix.os != 'windows-latest'
        shell: bash
      - run: test -f .pixi/envs/default/python.exe
        if: matrix.os == 'windows-latest'
        shell: bash
      - run: pixi run test

  custom-pyproject-manifest-path:
    strategy:
      matrix:
        os: [ubuntu-latest, macos-latest, windows-latest]
    runs-on: ${{ matrix.os }}
    steps:
      - uses: actions/checkout@11bd71901bbe5b1630ceea73d27597364c9af683 # v4.2.2
      - uses: ./
        with:
          cache: true
          manifest-path: test/pyproject-manifest/pyproject.toml

  environment-activation-unix:
    strategy:
      matrix:
        os: [ubuntu-latest, macos-latest]
    runs-on: ${{ matrix.os }}
    steps:
      - uses: actions/checkout@11bd71901bbe5b1630ceea73d27597364c9af683 # v4.2.2
      - name: Move pixi.toml
        run: mv test/default/* .
      - uses: ./
        with:
          activate-environment: true
      - run: which python | grep '.pixi/envs/default/bin/python'
      - run: env | grep CONDA_PREFIX
      - run: '[[ $PIXI_ENVIRONMENT_NAME = "default" ]]'

  environment-activation-windows-bash:
    runs-on: windows-latest
    defaults:
      run:
        shell: bash
    steps:
      - uses: actions/checkout@11bd71901bbe5b1630ceea73d27597364c9af683 # v4.2.2
      - name: Move pixi.toml
        run: mv test/default/* .
      - uses: ./
        with:
          activate-environment: true
      - run: which python | grep '.pixi/envs/default/python'
      - run: env | grep CONDA_PREFIX
      - run: '[[ $PIXI_ENVIRONMENT_NAME = "default" ]]'

  environment-activation-windows-pwsh:
    runs-on: windows-latest
    defaults:
      run:
        shell: pwsh
    steps:
      - uses: actions/checkout@11bd71901bbe5b1630ceea73d27597364c9af683 # v4.2.2
      - name: Move pixi.toml
        run: mv test/default/* .
      - uses: ./
        with:
          activate-environment: true
      - run: if (-Not (Get-Command python).Path -like '*\.pixi\envs\default\python') { exit 1 }
      - run: if (!$env:CONDA_PREFIX) { exit 1 }
      - run: if ($env:PIXI_ENVIRONMENT_NAME -ne "default") { exit 1 }

  environment-activation-windows-cmd:
    runs-on: windows-latest
    defaults:
      run:
        shell: cmd
    steps:
      - uses: actions/checkout@11bd71901bbe5b1630ceea73d27597364c9af683 # v4.2.2
      - name: Move pixi.toml
        run: mv test/default/* .
      - uses: ./
        with:
          activate-environment: true
      - run: where python | findstr "\.pixi\\envs\\default\\python.exe"
      - run: set | findstr CONDA_PREFIX
      - run: |
          if defined PIXI_ENVIRONMENT_NAME (
            if "%PIXI_ENVIRONMENT_NAME%" NEQ "default" (
              exit 1
            )
          )

  environment-activation-false:
    runs-on: ubuntu-latest
    steps:
      - uses: actions/checkout@11bd71901bbe5b1630ceea73d27597364c9af683 # v4.2.2
      - name: Move pixi.toml
        run: mv test/default/* .
      - uses: ./
        with:
          activate-environment: false
      - run: '[[ $PIXI_ENVIRONMENT_NAME = "" ]]'

  environment-activation-explicit-env:
    runs-on: ubuntu-latest
    steps:
      - uses: actions/checkout@11bd71901bbe5b1630ceea73d27597364c9af683 # v4.2.2
      - name: Move pixi.toml
        run: mv test/multiple-environments/* .
      - uses: ./
        with:
          environments: py311
          activate-environment: true
      - run: which python | grep '.pixi/envs/py311/bin/python'
      - run: '[[ $PIXI_ENVIRONMENT_NAME = "py311" ]]'

  environment-activation-multiple-env:
    runs-on: ubuntu-latest
    steps:
      - uses: actions/checkout@11bd71901bbe5b1630ceea73d27597364c9af683 # v4.2.2
      - name: Move pixi.toml
        run: mv test/multiple-environments/* .
      - uses: ./
        with:
          environments: >-
            py311 py312
          activate-environment: py311
      - run: which python | grep '.pixi/envs/py311/bin/python'
      - run: '[[ $PIXI_ENVIRONMENT_NAME = "py311" ]]'

  multiple-invokations:
    runs-on: ${{ matrix.os }}
    strategy:
      matrix:
        os: [windows-latest, ubuntu-latest, macos-latest]
    steps:
      - uses: actions/checkout@11bd71901bbe5b1630ceea73d27597364c9af683 # v4.2.2
      - name: Move pixi.toml
        run: mv test/multiple-environments/* .
      - uses: ./
        with:
          run-install: false
      - uses: ./
        with:
          environments: >-
            py311 py312
          activate-environment: py311

<<<<<<< HEAD
  env-variable-input-custom-bin-path:
    strategy:
      matrix:
        os: [ubuntu-latest, macos-latest, windows-latest]
    runs-on: ${{ matrix.os }}
    steps:
      - uses: actions/checkout@11bd71901bbe5b1630ceea73d27597364c9af683 # v4.2.2
      - name: Move pixi.toml
        run: mv test/default/* .
      - uses: ./
        env:
          SETUP_PIXI_PIXI_BIN_PATH: custom-bin/pixi${{ matrix.os == 'windows-latest' && '.exe' || '' }}
        with:
          cache: false
      - run: |
          test -f custom-bin/pixi${{ matrix.os == 'windows-latest' && '.exe' || '' }}
          pixi --help
          which pixi | grep -q custom-bin/pixi
          # which pixi should be absolute
          which pixi | grep -q "^/"

  env-variable-input-custom-pixi-url:
    runs-on: ubuntu-latest
    steps:
      - uses: actions/checkout@11bd71901bbe5b1630ceea73d27597364c9af683 # v4.2.2
      - name: Move pixi.toml
        run: mv test/old-pixi-lockfiles/* .
      - uses: ./
        env:
          SETUP_PIXI_PIXI_URL: https://github.com/prefix-dev/pixi/releases/download/v0.14.0/pixi-x86_64-unknown-linux-musl
        with:
          cache: false
      - run: pixi --version | grep -q "pixi 0.14.0"

  # not properly testable
  # https://github.com/actions/runner/issues/2347
  # https://github.com/orgs/community/discussions/15452
  # test-cache-fail-no-lockfile:
  #   runs-on: ${{ matrix.os }}
  #   strategy:
  #     fail-fast: false
  #     matrix:
  #       os: [windows-latest, ubuntu-latest, macos-latest]
  #   steps:
  #     - uses: actions/checkout@11bd71901bbe5b1630ceea73d27597364c9af683 # v4.2.2
  #     - name: Move pixi files
  #       run: mv test/no-lockfile/* .
  #     - uses: ./
  #       with:
  #         cache: true
  #         cache-key: test-cache-no-lockfile-${{ github.sha }}-${{ github.run_attempt }}-
  #     - run: exit 1
  #       if: success()
=======
  test-cache-fail-no-lockfile:
    runs-on: ${{ matrix.os }}
    strategy:
      fail-fast: false
      matrix:
        os: [windows-latest, ubuntu-latest, macos-latest]
    steps:
      - uses: actions/checkout@11bd71901bbe5b1630ceea73d27597364c9af683 # v4.2.2
      - name: Move pixi files
        run: mv test/no-lockfile/* .
      - uses: ./
        id: test
        with:
          cache: true
          cache-key: test-cache-no-lockfile-${{ github.sha }}-${{ github.run_attempt }}-
        continue-on-error: true
      - name: Fail on unexpected success
        run: |
          echo "Unexpected success!"
          exit 1
        if: ${{ steps.test.outcome != 'failure' }}
>>>>>>> a8c5cac0

  test-incorrect-version:
    runs-on: ${{ matrix.os }}
    strategy:
      fail-fast: false
      matrix:
        os: [windows-latest, ubuntu-latest, macos-latest]
    steps:
      - uses: actions/checkout@11bd71901bbe5b1630ceea73d27597364c9af683 # v4.2.2
      - name: Move pixi files
        run: mv test/default/* .
      - uses: ./
        id: test
        with:
          pixi-version: 0.1.0
        continue-on-error: true
      - name: Fail on unexpected success
        run: |
          echo "Unexpected success!"
          exit 1
        if: ${{ steps.test.outcome != 'failure' }}

  test-frozen-and-locked:
    runs-on: ${{ matrix.os }}
    strategy:
      fail-fast: false
      matrix:
        os: [windows-latest, ubuntu-latest, macos-latest]
    steps:
      - uses: actions/checkout@11bd71901bbe5b1630ceea73d27597364c9af683 # v4.2.2
      - name: Move pixi files
        run: mv test/default/* .
      - uses: ./
        id: test
        with:
          pixi-version: v0.5.0
          frozen: true
          locked: true
        continue-on-error: true
      - name: Fail on unexpected success
        run: |
          echo "Unexpected success!"
          exit 1
        if: ${{ steps.test.outcome != 'failure' }}

  test-frozen-no-lockfile:
    runs-on: ${{ matrix.os }}
    strategy:
      fail-fast: false
      matrix:
        os: [windows-latest, ubuntu-latest, macos-latest]
    steps:
      - uses: actions/checkout@11bd71901bbe5b1630ceea73d27597364c9af683 # v4.2.2
      - name: Move pixi files
        run: mv test/no-lockfile/* .
      - uses: ./
        id: test
        with:
          frozen: true
        continue-on-error: true
      - name: Fail on unexpected success
        run: |
          echo "Unexpected success!"
          exit 1
        if: ${{ steps.test.outcome != 'failure' }}

  test-locked-no-lockfile:
    runs-on: ${{ matrix.os }}
    strategy:
      fail-fast: false
      matrix:
        os: [windows-latest, ubuntu-latest, macos-latest]
    steps:
      - uses: actions/checkout@11bd71901bbe5b1630ceea73d27597364c9af683 # v4.2.2
      - name: Move pixi files
        run: mv test/no-lockfile/* .
      - uses: ./
        id: test
        with:
          locked: true
        continue-on-error: true
      - name: Fail on unexpected success
        run: |
          echo "Unexpected success!"
          exit 1
        if: ${{ steps.test.outcome != 'failure' }}

  test-lockfile-not-up-to-date:
    runs-on: ${{ matrix.os }}
    strategy:
      fail-fast: false
      matrix:
        os: [windows-latest, ubuntu-latest, macos-latest]
    steps:
      - uses: actions/checkout@11bd71901bbe5b1630ceea73d27597364c9af683 # v4.2.2
      - name: Move pixi files
        run: mv test/lockfile-not-up-to-date/* .
      - uses: ./
        id: test
        # locked: true is implicit
        continue-on-error: true
      - name: Fail on unexpected success
        run: |
          echo "Unexpected success!"
          exit 1
        if: ${{ steps.test.outcome != 'failure' }}

  cache-write-true-no-lockfile:
    timeout-minutes: 10
    runs-on: ${{ matrix.os }}
    strategy:
      fail-fast: false
      matrix:
        os: [windows-latest, ubuntu-latest, macos-latest]
    steps:
      - uses: actions/checkout@11bd71901bbe5b1630ceea73d27597364c9af683 # v4.2.2
      - name: Move pixi files
        run: mv test/no-lockfile/* .
      - uses: ./
        id: test
        with:
          cache-write: true
        continue-on-error: true
      - name: Fail on unexpected success
        run: |
          echo "Unexpected success!"
          exit 1
        if: ${{ steps.test.outcome != 'failure' }}<|MERGE_RESOLUTION|>--- conflicted
+++ resolved
@@ -943,7 +943,6 @@
             py311 py312
           activate-environment: py311
 
-<<<<<<< HEAD
   env-variable-input-custom-bin-path:
     strategy:
       matrix:
@@ -978,26 +977,6 @@
           cache: false
       - run: pixi --version | grep -q "pixi 0.14.0"
 
-  # not properly testable
-  # https://github.com/actions/runner/issues/2347
-  # https://github.com/orgs/community/discussions/15452
-  # test-cache-fail-no-lockfile:
-  #   runs-on: ${{ matrix.os }}
-  #   strategy:
-  #     fail-fast: false
-  #     matrix:
-  #       os: [windows-latest, ubuntu-latest, macos-latest]
-  #   steps:
-  #     - uses: actions/checkout@11bd71901bbe5b1630ceea73d27597364c9af683 # v4.2.2
-  #     - name: Move pixi files
-  #       run: mv test/no-lockfile/* .
-  #     - uses: ./
-  #       with:
-  #         cache: true
-  #         cache-key: test-cache-no-lockfile-${{ github.sha }}-${{ github.run_attempt }}-
-  #     - run: exit 1
-  #       if: success()
-=======
   test-cache-fail-no-lockfile:
     runs-on: ${{ matrix.os }}
     strategy:
@@ -1019,7 +998,6 @@
           echo "Unexpected success!"
           exit 1
         if: ${{ steps.test.outcome != 'failure' }}
->>>>>>> a8c5cac0
 
   test-incorrect-version:
     runs-on: ${{ matrix.os }}
