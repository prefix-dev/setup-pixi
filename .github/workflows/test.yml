name: CI

on:
  push:
    branches: [main]
  pull_request:
    branches: [main]
  merge_group:

jobs:
  default:
    strategy:
      matrix:
        os: [ubuntu-latest, macos-latest, windows-latest, macos-14]
        cache: [true, false]
    runs-on: ${{ matrix.os }}
    name: default ${{ matrix.cache == true && 'with' || 'without' }} cache (${{ matrix.os }})
    steps:
      - uses: actions/checkout@v4
      - name: Move pixi.toml
        run: mv test/default/* .
      - uses: ./
        # check the action logs to see if the cache was used or not
        with:
          cache: ${{ matrix.cache }}
      - run: |
          set -o pipefail
          pixi info
          test -f .pixi/envs/default/bin/python
          ./.pixi/envs/default/bin/python --version | grep -q 3.11
        shell: bash
        if: matrix.os != 'windows-latest'
      - run: |
          set -o pipefail
          pixi info
          test -f .pixi/envs/default/python.exe
          ./.pixi/envs/default/python.exe --version | grep -q 3.11
        shell: bash
        if: matrix.os == 'windows-latest'
      - run: |
          pixi run python --version | grep -q 3.11
          pixi run test | grep -q "Hello world"

  no-run-install:
    strategy:
      matrix:
        os: [ubuntu-latest, macos-latest, windows-latest]
    runs-on: ${{ matrix.os }}
    steps:
      - uses: actions/checkout@v4
      - name: Move pixi.toml
        run: mv test/default/* .
      - uses: ./
        with:
          run-install: false
          cache: false
      - run: |
          ! test -d .pixi
        shell: bash

  no-pixi-toml:
    strategy:
      matrix:
        os: [ubuntu-latest, macos-latest, windows-latest]
    runs-on: ${{ matrix.os }}
    steps:
      - uses: actions/checkout@v4
      - uses: ./
        with:
          run-install: false
      - run: |
          ! test -d .pixi
        shell: bash
      - run: pixi info

  custom-pixi-version:
    strategy:
      matrix:
        os: [ubuntu-latest, macos-latest, windows-latest, macos-14]
    runs-on: ${{ matrix.os }}
    steps:
      - uses: actions/checkout@v4
      - name: Move pixi.toml
        run: mv test/old-pixi-lockfiles/* .
      - uses: ./
        with:
          cache: false
          pixi-version: v0.1.0
          # pixi 0.1.0 doesn't support --locked
          locked: false
      - run: pixi --version | grep -q "pixi 0.1.0"

  old-lockfile:
    strategy:
      matrix:
        os: [ubuntu-latest, macos-latest, windows-latest]
        locked: [true, false]
    runs-on: ${{ matrix.os }}
    steps:
      - uses: actions/checkout@v4
      - name: Move pixi.toml
        run: mv test/old-pixi-lockfiles/* .
      - uses: ./
        with:
          pixi-version: latest
          cache: false
          locked: ${{ matrix.locked }}
      - if: matrix.os == 'windows-latest'
        run: choco install yq
      # assert that the lockfile wasn't updated
      - run: test "$(yq '.version' pixi.lock)" = 1

  install-path:
    strategy:
      matrix:
        os: [ubuntu-latest, macos-latest, windows-latest, macos-14]
    runs-on: ${{ matrix.os }}
    steps:
      - uses: actions/checkout@v4
      - uses: ./
        with:
          run-install: false
      - run: test "$(which pixi)" = "$HOME/.pixi/bin/pixi"
        shell: bash

  global-install:
    strategy:
      matrix:
        os: [ubuntu-latest, macos-latest, windows-latest, macos-14]
    runs-on: ${{ matrix.os }}
    steps:
      - uses: actions/checkout@v4
      - uses: ./
        with:
          run-install: false
      - run: pixi global install cowpy
      - run: |
          pixi global list 2>&1 | grep cowpy
          cowpy hello world
          test "$(which cowpy)" = "$HOME/.pixi/bin/cowpy"
        if: matrix.os != 'windows-latest'
      - run: cowpy hello world
        if: matrix.os == 'windows-latest'

  frozen:
    strategy:
      matrix:
        os: [ubuntu-latest, macos-latest, windows-latest]
    runs-on: ${{ matrix.os }}
    steps:
      - uses: actions/checkout@v4
      - name: Move pixi.toml
        run: mv test/default/* .
      - uses: ./
        with:
          cache: false
          frozen: true
      - run: pixi run python --version | grep -q 3.11

  locked:
    strategy:
      matrix:
        os: [ubuntu-latest, macos-latest, windows-latest]
    runs-on: ${{ matrix.os }}
    steps:
      - uses: actions/checkout@v4
      - name: Move pixi.toml
        run: mv test/default/* .
      - uses: ./
        with:
          cache: false
          locked: true
      - run: pixi run python --version | grep -q 3.11

  custom-pixi-url:
    runs-on: ubuntu-latest
    steps:
      - uses: actions/checkout@v4
      - name: Move pixi.toml
        run: mv test/old-pixi-lockfiles/* .
      - uses: ./
        with:
          cache: false
          pixi-url: https://github.com/prefix-dev/pixi/releases/download/v0.14.0/pixi-x86_64-unknown-linux-musl
      - run: pixi --version | grep -q "pixi 0.14.0"

  custom-manifest-path:
    strategy:
      matrix:
        os: [ubuntu-latest, macos-latest, windows-latest]
    runs-on: ${{ matrix.os }}
    steps:
      - uses: actions/checkout@v4
      - uses: ./
        with:
          cache: false
          manifest-path: test/default/pixi.toml

  different-log-level:
    strategy:
      matrix:
        os: [ubuntu-latest, macos-latest, windows-latest]
    runs-on: ${{ matrix.os }}
    steps:
      - uses: actions/checkout@v4
      - name: Move pixi.toml
        run: mv test/default/* .
      - uses: ./
        with:
          cache: false
          log-level: v

  custom-bin-path:
    strategy:
      matrix:
        os: [ubuntu-latest, macos-latest, windows-latest]
    runs-on: ${{ matrix.os }}
    steps:
    - uses: actions/checkout@v4
    - name: Move pixi.toml
      run: mv test/default/* .
    - uses: ./
      with:
        cache: false
        pixi-bin-path: custom-bin/pixi${{ matrix.os == 'windows-latest' && '.exe' || '' }}
    - run: |
        test -f custom-bin/pixi${{ matrix.os == 'windows-latest' && '.exe' || '' }}
        pixi --help
        which pixi | grep -q custom-bin/pixi
        # which pixi should be absolute
        which pixi | grep -q "^/"

  existing-pixi-bin:
    strategy:
      matrix:
        os: [ubuntu-latest, macos-latest, windows-latest]
        ignore-reason: [ none, version, version-latest, url, bin-path]
    runs-on: ${{ matrix.os }}
    steps:
      - uses: actions/checkout@v4
      - name: Move pixi.toml
        run: mv test/default/* .
      - name: Create pixi directory and add to PATH
        run: |
          mkdir -p $HOME/custom-existing-pixi
          echo $HOME/custom-existing-pixi >> $GITHUB_PATH
        if: matrix.os != 'windows-latest'
      - name: Create pixi directory and add to PATH (Windows)
        run: |
          mkdir $env:USERPROFILE\custom-existing-pixi
          echo $env:USERPROFILE\custom-existing-pixi >> $env:GITHUB_PATH
        shell: pwsh
        if: matrix.os == 'windows-latest'
      - name: Download pixi binary (Ubuntu)
        run: |
          set -o pipefail
          curl -L --output $HOME/custom-existing-pixi/pixi https://github.com/prefix-dev/pixi/releases/download/v0.14.0/pixi-x86_64-unknown-linux-musl
          chmod +x $HOME/custom-existing-pixi/pixi
        if: matrix.os == 'ubuntu-latest'
      - name: Download pixi binary (macOS)
        run: |
          set -o pipefail
          curl -L --output $HOME/custom-existing-pixi/pixi https://github.com/prefix-dev/pixi/releases/download/v0.14.0/pixi-x86_64-apple-darwin
          chmod +x $HOME/custom-existing-pixi/pixi
        if: matrix.os == 'macos-latest'
      - name: Download pixi binary (Windows)
        run: |
          curl -L --output $HOME/custom-existing-pixi/pixi.exe https://github.com/prefix-dev/pixi/releases/download/v0.14.0/pixi-x86_64-pc-windows-msvc.exe
        if: matrix.os == 'windows-latest'
      - run: |
          echo "Path: $PATH"
        shell: bash
      - name: Verify pixi version (before setup-pixi)
        run: |
          pixi --version
          pixi --version | grep -q "pixi 0.14.0"
        shell: bash
      - name: Verify pixi path (before setup-pixi)
        run: |
          which pixi | grep -q $HOME/custom-existing-pixi/pixi
        shell: bash
      - name: Run Action (should use preinstalled pixi)
        uses: ./
        with:
          cache: false
        if: matrix.ignore-reason == 'none'
      - name: Run Action (version-latest should overwrite preinstalled pixi)
        uses: ./
        with:
          cache: false
          pixi-version: latest
        if: matrix.ignore-reason == 'version-latest'
      - name: Run Action (version should overwrite preinstalled pixi)
        uses: ./
        with:
          cache: false
          pixi-version: v0.16.0
        if: matrix.ignore-reason == 'version'
      - name: Run Action (url should overwrite preinstalled pixi)
        uses: ./
        with:
          cache: false
          pixi-url: |
            ${{
                matrix.os == 'ubuntu-latest' &&
                    'https://github.com/prefix-dev/pixi/releases/download/v0.16.0/pixi-x86_64-unknown-linux-musl'
                || matrix.os == 'macos-latest' &&
                    'https://github.com/prefix-dev/pixi/releases/download/v0.16.0/pixi-x86_64-apple-darwin'
                || 'https://github.com/prefix-dev/pixi/releases/download/v0.16.0/pixi-x86_64-pc-windows-msvc.exe'
            }}
        if: matrix.ignore-reason == 'url'
      - name: Create custom bin directory
        run: mkdir custom-bin
        shell: bash
        if: matrix.ignore-reason == 'bin-path'
      - name: Run Action (pixi-bin-path should overwrite preinstalled pixi)
        uses: ./
        with:
          cache: false
          # this will implicitly set pixi-version to latest
          pixi-bin-path: custom-bin/pixi${{ matrix.os == 'windows-latest' && '.exe' || '' }}
        if: matrix.ignore-reason == 'bin-path'
      - name: Verify pixi version (after setup-pixi) - still at 0.14.0
        run: |
          pixi --version
          pixi --version | grep -q 0.14.0
        shell: bash
        if: matrix.ignore-reason == 'none'
      - name: Verify pixi version (after setup-pixi) - should be 0.16.0
        run: |
          pixi --version
          pixi --version | grep -q 0.16.0
        shell: bash
        if: matrix.ignore-reason != 'none' && matrix.ignore-reason != 'bin-path' && matrix.ignore-reason != 'version-latest'
      - name: Verify pixi version (after setup-pixi) - should be latest
        run: |
          pixi --version
          pixi --version | grep -vq 0.14.0
          pixi --version | grep -vq 0.16.0
        shell: bash
        if: matrix.ignore-reason == 'bin-path' || matrix.ignore-reason == 'version-latest'
      - name: Verify pixi path (after setup-pixi, no ignore reason)
        run: |
          which pixi | grep -q $HOME/custom-existing-pixi/pixi
        shell: bash
        if: matrix.ignore-reason == 'none'
      - name: Verify pixi path (after setup-pixi, ignore reason)
        run: |
          which pixi | grep -vq $HOME/custom-existing-pixi/pixi
        shell: bash
        if: matrix.ignore-reason != 'none'

  auth-token:
    strategy:
      matrix:
        os: [ubuntu-latest, macos-latest, windows-latest]
    runs-on: ${{ matrix.os }}
    steps:
      - uses: actions/checkout@v4
      - name: Move pixi.toml
        run: mv test/default/* .
      - uses: ./
        with:
          cache: false
          auth-host: https://custom-conda-registry.com
          auth-token: custom-token
      - run: |
          cat ~/.rattler/credentials.json
          [ $(jq '."*.custom-conda-registry.com".BearerToken' -r ~/.rattler/credentials.json) = "custom-token" ]
        # all other platforms have the credentials stored in the keychain
        # https://github.com/prefix-dev/pixi/issues/330
        if: matrix.os == 'ubuntu-latest'

  auth-username-password:
    strategy:
      matrix:
        os: [ubuntu-latest, macos-latest, windows-latest]
    runs-on: ${{ matrix.os }}
    steps:
      - uses: actions/checkout@v4
      - name: Move pixi.toml
        run: mv test/default/* .
      - uses: ./
        with:
          cache: false
          auth-host: https://custom-conda-registry.com
          auth-username: custom-username
          auth-password: custom-password
      - run: |
          cat ~/.rattler/credentials.json
          [ $(jq '."*.custom-conda-registry.com".BasicHTTP.username' -r ~/.rattler/credentials.json) = "custom-username" ]
          [ $(jq '."*.custom-conda-registry.com".BasicHTTP.password' -r ~/.rattler/credentials.json) = "custom-password" ]
        # all other platforms have the credentials stored in the keychain
        # https://github.com/prefix-dev/pixi/issues/330
        if: matrix.os == 'ubuntu-latest'

  auth-conda-token:
    strategy:
      matrix:
        os: [ubuntu-latest, macos-latest, windows-latest]
    runs-on: ${{ matrix.os }}
    steps:
      - uses: actions/checkout@v4
      - name: Move pixi.toml
        run: mv test/default/* .
      - uses: ./
        with:
          cache: false
          auth-host: https://custom-conda-registry.com
          auth-conda-token: custom-conda-token
      - run: |
          cat ~/.rattler/credentials.json
          [ $(jq '."*.custom-conda-registry.com".CondaToken' -r ~/.rattler/credentials.json) = "custom-conda-token" ]
        # all other platforms have the credentials stored in the keychain
        # https://github.com/prefix-dev/pixi/issues/330
        if: matrix.os == 'ubuntu-latest'

  auth-token-install:
    strategy:
      matrix:
        os: [ubuntu-latest, macos-latest, windows-latest]
    runs-on: ${{ matrix.os }}
    steps:
      - uses: actions/checkout@v4
      - name: Move pixi.toml
        run: mv test/auth/* .
      - uses: ./
        with:
          cache: false
          auth-host: https://repo.prefix.dev
          auth-token: ${{ secrets.PREFIX_DEV_TOKEN }}
      - name: Ensure private-package is installed
        run: |
          test -f .pixi/envs/default/conda-meta/private-package-0.0.1-0.json

  pixi-shell:
    strategy:
      matrix:
        os: [ubuntu-latest, macos-latest, windows-latest]
    runs-on: ${{ matrix.os }}
    steps:
      - uses: actions/checkout@v4
      - name: Move pixi.toml
        run: mv test/default/* .
      - uses: ./
        with:
          cache: false
      - run: |
          python --version | grep -q "3.11"
        shell: pixi run bash -e {0}
      - run: |
          import sys
          print(sys.version)
          print("Hello world")
        shell: pixi run python {0}
      - run: |
          python --version | Select-String "3.11"
        shell: pixi run pwsh -Command {0}
  post-cleanup-linux:
    runs-on: ubuntu-latest
    strategy:
      matrix:
        post-cleanup: ['true', 'false']
    steps:
      - uses: actions/checkout@v4
      - name: Move pixi.toml
        run: mv test/default/* .
      - uses: lisanna-dettwyler/action-post-run@d053b9b43d788b87a409f6cdb3b6fc87c6c8a4fe
        with:
          run: |
            set -euxo pipefail
            ${{ matrix.post-cleanup == 'true' && '! ' || '' }}test -d .pixi
            ${{ matrix.post-cleanup == 'true' && '! ' || '' }}test -d ~/.rattler
            ${{ matrix.post-cleanup == 'true' && '! ' || '' }}test -d ~/.cache/rattler
            ${{ matrix.post-cleanup == 'true' && '! ' || '' }}test -f ~/.pixi/bin/pixi
      - uses: ./
        with:
          cache: false
          post-cleanup: ${{ matrix.post-cleanup }}
          # ~/.rattler is only created if the user has logged in
          auth-host: https://custom-conda-registry.com
          auth-token: custom-token

  post-cleanup-linux-no-login:
    runs-on: ubuntu-latest
    strategy:
      matrix:
        post-cleanup: ['true', 'false']
    steps:
      - uses: actions/checkout@v4
      - name: Move pixi.toml
        run: mv test/default/* .
      - uses: lisanna-dettwyler/action-post-run@d053b9b43d788b87a409f6cdb3b6fc87c6c8a4fe
        with:
          run: |
            set -euxo pipefail
            ${{ matrix.post-cleanup == 'true' && '! ' || '' }}test -d .pixi
            ! test -d ~/.rattler
            ${{ matrix.post-cleanup == 'true' && '! ' || '' }}test -d ~/.cache/rattler
            ${{ matrix.post-cleanup == 'true' && '! ' || '' }}test -f ~/.pixi/bin/pixi
      - uses: ./
        with:
          cache: false
          post-cleanup: ${{ matrix.post-cleanup }}

  post-cleanup-macos:
    runs-on: macos-latest
    strategy:
      matrix:
        post-cleanup: ['true', 'false']
    steps:
      - uses: actions/checkout@v4
      - name: Move pixi.toml
        run: mv test/default/* .
      - uses: lisanna-dettwyler/action-post-run@d053b9b43d788b87a409f6cdb3b6fc87c6c8a4fe
        with:
          run: |
            set -euxo pipefail
            ${{ matrix.post-cleanup == 'true' && '! ' || '' }}test -d .pixi
            ${{ matrix.post-cleanup == 'true' && '! ' || '' }}test -d ~/Library/Caches/rattler
            ${{ matrix.post-cleanup == 'true' && '! ' || '' }}test -f ~/.pixi/bin/pixi
      - uses: ./
        with:
          cache: false
          post-cleanup: ${{ matrix.post-cleanup }}

  post-cleanup-windows:
    runs-on: windows-latest
    strategy:
      matrix:
        post-cleanup: ['true', 'false']
    steps:
      - uses: actions/checkout@v4
      - name: Move pixi.toml
        run: mv test/default/* .
      - uses: lisanna-dettwyler/action-post-run@d053b9b43d788b87a409f6cdb3b6fc87c6c8a4fe
        with:
          run: |
            set -euxo pipefail
            ${{ matrix.post-cleanup == 'true' && '! ' || '' }}test -d .pixi
            ${{ matrix.post-cleanup == 'true' && '! ' || '' }}test -d "$LOCALAPPDATA/rattler"
            ${{ matrix.post-cleanup == 'true' && '! ' || '' }}test -f ~/.pixi/bin/pixi
      - uses: ./
        with:
          cache: false
          post-cleanup: ${{ matrix.post-cleanup }}

  no-lockfile:
    strategy:
      matrix:
        os: [ubuntu-latest, macos-latest, windows-latest]
    runs-on: ${{ matrix.os }}
    steps:
      - uses: actions/checkout@v4
      - name: Move pixi.toml
        run: mv test/no-lockfile/* .
      - uses: ./
        with:
          cache: false
      - run: |
          set -o pipefail
          pixi info
          test -f .pixi/envs/default/bin/python
          ./.pixi/envs/default/bin/python --version | grep -q 3.11
        shell: bash
        if: matrix.os != 'windows-latest'
      - run: |
          set -o pipefail
          pixi info
          test -f .pixi/envs/default/python.exe
          ./.pixi/envs/default/python.exe --version | grep -q 3.11
        shell: bash
        if: matrix.os == 'windows-latest'
      - run: |
          pixi run python --version | grep -q 3.11
          pixi run test | grep -q "Hello world"

  multiple-environments:
    name: multiple-environments (${{ matrix.os }}, cache=${{ matrix.cache }})
    strategy:
      matrix:
        os: [ubuntu-latest, macos-latest, windows-latest, macos-14]
        cache: ['true', 'false']
    runs-on: ${{ matrix.os }}
    steps:
      - uses: actions/checkout@v4
      - name: Move pixi.toml
        run: mv test/multiple-environments/* .
      - uses: ./
        with:
          environments: py311 py312
          cache: ${{ matrix.cache }}
      - run: |
          set -o pipefail
          pixi info
          test -f .pixi/envs/py311/bin/python
          test -f .pixi/envs/py312/bin/python
          ! test -d .pixi/envs/default
          ./.pixi/envs/py311/bin/python --version | grep -q 3.11
          ./.pixi/envs/py312/bin/python --version | grep -q 3.12
        shell: bash
        if: matrix.os != 'windows-latest'
      - run: |
          set -o pipefail
          pixi info
          test -f .pixi/envs/py311/python.exe
          test -f .pixi/envs/py312/python.exe
          ! test -d .pixi/envs/default
          ./.pixi/envs/py311/python.exe --version | grep -q 3.11
          ./.pixi/envs/py312/python.exe --version | grep -q 3.12
        shell: bash
        if: matrix.os == 'windows-latest'

  cache-write-true:
    timeout-minutes: 10
    runs-on: ${{ matrix.os }}
    strategy:
      fail-fast: false
      matrix:
        os: [windows-latest, ubuntu-latest, macos-latest, macos-14]
    steps:
      - uses: actions/checkout@v4
      - name: Move pixi files
        run: mv test/default/* .
      - uses: ./
        with:
          cache-write: true

  test-cache1:
    name: Test cache 1/2
    timeout-minutes: 10
    runs-on: ${{ matrix.os }}
    strategy:
      fail-fast: false
      matrix:
        os: [windows-latest, ubuntu-latest, macos-latest, macos-14]
    steps:
      - uses: actions/checkout@v4
      - name: Move pixi files
        run: mv test/default/* .
      - uses: ./
        with:
          cache: true
          cache-key: test-cache-${{ github.sha }}-${{ github.run_attempt }}-
      # check the action logs to see if the cache was written
      - run: |
          test -f .pixi/envs/default/bin/python
        if: matrix.os != 'windows-latest'
      - run: |
          test -f .pixi/envs/default/python.exe
        if: matrix.os == 'windows-latest'

  test-cache2:
    name: Test cache 2/2
    timeout-minutes: 10
    needs: test-cache1
    runs-on: ${{ matrix.os }}
    strategy:
      fail-fast: false
      matrix:
        os: [windows-latest, ubuntu-latest, macos-latest, macos-14]
    steps:
      - uses: actions/checkout@v4
      - name: Move pixi files
        run: mv test/default/* .
      - uses: ./
        with:
          cache: true
          cache-key: test-cache-${{ github.sha }}-${{ github.run_attempt }}-
      # check the action logs to see if the cache was restored
      - run: |
          test -f .pixi/envs/default/bin/python
        if: matrix.os != 'windows-latest'
      - run: |
          test -f .pixi/envs/default/python.exe
        if: matrix.os == 'windows-latest'

  test-cache-no-write:
    name: Test cache no write
    timeout-minutes: 10
    runs-on: ${{ matrix.os }}
    strategy:
      fail-fast: false
      matrix:
        os: [windows-latest, ubuntu-latest, macos-latest, macos-14]
    steps:
      - uses: actions/checkout@v4
      - name: Move pixi files
        run: mv test/default/* .
      - uses: ./
        with:
          cache: true
          cache-write: false
          cache-key: test-cache-${{ github.sha }}-${{ github.run_attempt }}-
      # check the action logs to see if the cache write was skipped
<<<<<<< HEAD
  
  pyproject:
    timeout-minutes: 10
    runs-on: ubuntu-latest
    steps:
      - uses: actions/checkout@v4
      - name: Move pixi files
        run: mv test/pyproject-manifest/* .
      - uses: ./
      - run: pixi run test
=======
>>>>>>> 60414de9

  custom-pyproject-manifest-path:
    strategy:
      matrix:
        os: [ubuntu-latest, macos-latest, windows-latest]
    runs-on: ${{ matrix.os }}
    steps:
      - uses: actions/checkout@v4
      - uses: ./
        with:
          cache: true
          manifest-path: test/pyproject-manifest/pyproject.toml

  # not properly testable
  # https://github.com/actions/runner/issues/2347
  # https://github.com/orgs/community/discussions/15452
  # test-cache-fail-no-lockfile:
  #   runs-on: ${{ matrix.os }}
  #   strategy:
  #     fail-fast: false
  #     matrix:
  #       os: [windows-latest, ubuntu-latest, macos-latest]
  #   steps:
  #     - uses: actions/checkout@v4
  #     - name: Move pixi files
  #       run: mv test/no-lockfile/* .
  #     - uses: ./
  #       with:
  #         cache: true
  #         cache-key: test-cache-no-lockfile-${{ github.sha }}-${{ github.run_attempt }}-
  #     - run: exit 1
  #       if: success()

  # test-incorrect-version:
  #   runs-on: ${{ matrix.os }}
  #   strategy:
  #     fail-fast: false
  #     matrix:
  #       os: [windows-latest, ubuntu-latest, macos-latest]
  #   steps:
  #     - uses: actions/checkout@v4
  #     - name: Move pixi files
  #       run: mv test/default/* .
  #     - uses: ./
  #       with:
  #         pixi-version: 0.1.0
  #     - run: exit 1
  #       if: success()

  # test-frozen-and-locked:
  #   runs-on: ${{ matrix.os }}
  #   strategy:
  #     fail-fast: false
  #     matrix:
  #       os: [windows-latest, ubuntu-latest, macos-latest]
  #   steps:
  #     - uses: actions/checkout@v4
  #     - name: Move pixi files
  #       run: mv test/default/* .
  #     - uses: ./
  #       with:
  #         pixi-version: v0.5.0
  #         frozen: true
  #         locked: true
  #     - run: exit 1
  #       if: success()

  # test-frozen-no-lockfile:
  #   runs-on: ${{ matrix.os }}
  #   strategy:
  #     fail-fast: false
  #     matrix:
  #       os: [windows-latest, ubuntu-latest, macos-latest]
  #   steps:
  #     - uses: actions/checkout@v4
  #     - name: Move pixi files
  #       run: mv test/no-lockfile/* .
  #     - uses: ./
  #       with:
  #         frozen: true
  #     - run: exit 1
  #       if: success()

  # test-locked-no-lockfile:
  #   runs-on: ${{ matrix.os }}
  #   strategy:
  #     fail-fast: false
  #     matrix:
  #       os: [windows-latest, ubuntu-latest, macos-latest]
  #   steps:
  #     - uses: actions/checkout@v4
  #     - name: Move pixi files
  #       run: mv test/no-lockfile/* .
  #     - uses: ./
  #       with:
  #         locked: true
  #     - run: exit 1
  #       if: success()

  # test-lockfile-not-up-to-date:
  #   runs-on: ${{ matrix.os }}
  #   strategy:
  #     fail-fast: false
  #     matrix:
  #       os: [windows-latest, ubuntu-latest, macos-latest]
  #   steps:
  #     - uses: actions/checkout@v4
  #     - name: Move pixi files
  #       run: mv test/lockfile-not-up-to-date/* .
  #     - uses: ./
  #       # locked: true is implicit
  #     - run: exit 1
  #       if: success()

  # cache-write-true-no-lockfile:
  #   timeout-minutes: 10
  #   runs-on: ${{ matrix.os }}
  #   strategy:
  #     fail-fast: false
  #     matrix:
  #       os: [windows-latest, ubuntu-latest, macos-latest]
  #   steps:
  #     - uses: actions/checkout@v4
  #     - name: Move pixi files
  #       run: mv test/no-lockfile/* .
  #     - uses: ./
  #       with:
  #         cache-write: true<|MERGE_RESOLUTION|>--- conflicted
+++ resolved
@@ -693,7 +693,6 @@
           cache-write: false
           cache-key: test-cache-${{ github.sha }}-${{ github.run_attempt }}-
       # check the action logs to see if the cache write was skipped
-<<<<<<< HEAD
   
   pyproject:
     timeout-minutes: 10
@@ -704,8 +703,6 @@
         run: mv test/pyproject-manifest/* .
       - uses: ./
       - run: pixi run test
-=======
->>>>>>> 60414de9
 
   custom-pyproject-manifest-path:
     strategy:
