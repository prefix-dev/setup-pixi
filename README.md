<h1 align="center">

[![License][license-badge]][license]
[![CI][build-badge]][build]
[![Latest release][latest-release-badge]][releases]
[![Project Chat][chat-badge]][chat-url]

[license-badge]: https://img.shields.io/github/license/prefix-dev/setup-pixi?style=flat-square
[license]: ./LICENSE
[build-badge]: https://img.shields.io/github/actions/workflow/status/prefix-dev/setup-pixi/test.yml?style=flat-square
[build]: https://github.com/prefix-dev/setup-pixi/actions/
[latest-release-badge]: https://img.shields.io/github/v/tag/prefix-dev/setup-pixi?style=flat-square&label=latest&sort=semver
[releases]: https://github.com/prefix-dev/setup-pixi/releases
[chat-badge]: https://img.shields.io/discord/1082332781146800168.svg?label=&logo=discord&logoColor=ffffff&color=7389D8&labelColor=6A7EC2&style=flat-square
[chat-url]: https://discord.gg/kKV8ZxyzY4

</h1>

# setup-pixi 📦

GitHub Action to set up the [pixi](https://github.com/prefix-dev/pixi) package manager.

## Usage

```yml
- uses: prefix-dev/setup-pixi@v0.8.1
  with:
<<<<<<< HEAD
    pixi-version: v0.24.1
=======
    pixi-version: v0.28.1
>>>>>>> 540c964f
    cache: true
    auth-host: prefix.dev
    auth-token: ${{ secrets.PREFIX_DEV_TOKEN }}
- run: pixi run test
```

> [!WARNING]
> Since pixi is not yet stable, the API of this action may change between minor versions.
> Please pin the versions of this action to a specific version (i.e., `prefix-dev/setup-pixi@v0.8.1`) to avoid breaking changes.
> You can automatically update the version of this action by using [Dependabot](https://docs.github.com/en/code-security/dependabot/working-with-dependabot/keeping-your-actions-up-to-date-with-dependabot).
>
> Put the following in your `.github/dependabot.yml` file to enable Dependabot for your GitHub Actions:
>
> ```yml
> version: 2
> updates:
>   - package-ecosystem: github-actions
>     directory: /
>     schedule:
>       interval: monthly # or daily, weekly
>     groups:
>       dependencies:
>         patterns:
>           - '*'
> ```

## Features

To see all available input arguments, see the [`action.yml`](action.yml) file.

### Caching

The action supports caching of the pixi environment.
By default, caching is enabled if a `pixi.lock` file is present.
It will then use the `pixi.lock` file to generate a hash of the environment and cache it.
If the cache is hit, the action will skip the installation and use the cached environment.
You can specify the behavior by setting the `cache` input argument.

If you need to customize your cache-key, you can use the `cache-key` input argument.
This will be the prefix of the cache key. The full cache key will be `<cache-key><conda-arch>-<hash>`.

#### Only save caches on `main`

In order to not exceed the [10 GB cache size limit](https://docs.github.com/en/actions/using-workflows/caching-dependencies-to-speed-up-workflows#usage-limits-and-eviction-policy) as fast, you might want to restrict when the cache is saved.
This can be done by setting the `cache-write` argument.

```yml
- uses: prefix-dev/setup-pixi@v0.8.1
  with:
    cache: true
    cache-write: ${{ github.event_name == 'push' && github.ref_name == 'main' }}
```

### Multiple environments

With pixi, you can create multiple environments for different requirements.
You can also specify which environment(s) you want to install by setting the `environments` input argument.
This will install all environments that are specified and cache them.

```toml
[project]
name = "my-package"
channels = ["conda-forge"]
platforms = ["linux-64"]

[dependencies]
python = ">=3.11"
pip = "*"
polars = ">=0.14.24,<0.21"

[feature.py311.dependencies]
python = "3.11.*"
[feature.py312.dependencies]
python = "3.12.*"

[environments]
py311 = ["py311"]
py312 = ["py312"]
```

#### Multiple environments using a matrix

The following example will install the `py311` and `py312` environments in different jobs.

```yml
test:
  runs-on: ubuntu-latest
  strategy:
    matrix:
      environment: [py311, py312]
  steps:
    - uses: actions/checkout@v4
    - uses: prefix-dev/setup-pixi@v0.8.1
      with:
        environments: ${{ matrix.environment }}
```

#### Install multiple environments in one job

The following example will install both the `py311` and the `py312` environment on the runner.

```yml
- uses: prefix-dev/setup-pixi@v0.8.1
  with:
    # separated by spaces
    environments: >-
      py311
      py312
- run: |
    pixi run -e py311 test
    pixi run -e py312 test
```

> [!WARNING]
> If you don't specify any environment, the `default` environment will be installed and cached, even if you use other environments.

### Authentication

There are currently three ways to authenticate with pixi:

- using a token
- using a username and password
- using a conda-token

For more information, see the [pixi documentation](https://prefix.dev/docs/pixi/authentication).

> [!WARNING]
> Please only store sensitive information using [GitHub secrets](https://docs.github.com/en/actions/security-guides/using-secrets-in-github-actions). Do not store them in your repository.
> When your sensitive information is stored in a GitHub secret, you can access it using the `${{ secrets.SECRET_NAME }}` syntax.
> These secrets will always be masked in the logs.

#### Token

Specify the token using the `auth-token` input argument.
This form of authentication (bearer token in the request headers) is mainly used at [prefix.dev](https://prefix.dev).

```yml
- uses: prefix-dev/setup-pixi@v0.8.1
  with:
    auth-host: prefix.dev
    auth-token: ${{ secrets.PREFIX_DEV_TOKEN }}
```

#### Username and password

Specify the username and password using the `auth-username` and `auth-password` input arguments.
This form of authentication (HTTP Basic Auth) is used in some enterprise environments with [artifactory](https://jfrog.com/artifactory) for example.

```yml
- uses: prefix-dev/setup-pixi@v0.8.1
  with:
    auth-host: custom-artifactory.com
    auth-username: ${{ secrets.PIXI_USERNAME }}
    auth-password: ${{ secrets.PIXI_PASSWORD }}
```

#### Conda-token

Specify the conda-token using the `conda-token` input argument.
This form of authentication (token is encoded in URL: `https://my-quetz-instance.com/t/<token>/get/custom-channel`) is used at [anaconda.org](https://anaconda.org) or with [quetz instances](https://github.com/mamba-org/quetz).

```yml
- uses: prefix-dev/setup-pixi@v0.8.1
  with:
    auth-host: anaconda.org # or my-quetz-instance.com
    conda-token: ${{ secrets.CONDA_TOKEN }}
```

### Custom shell wrapper

`setup-pixi` allows you to run command inside of the pixi environment by specifying a custom shell wrapper with `shell: pixi run bash -e {0}`.
This can be useful if you want to run commands inside of the pixi environment, but don't want to use the `pixi run` command for each command.

```yml
- run: | # everything here will be run inside of the pixi environment
    python --version
    pip install --no-deps -e .
  shell: pixi run bash -e {0}
```

You can even run Python scripts like this:

```yml
- run: | # everything here will be run inside of the pixi environment
    import my_package
    print("Hello world!")
  shell: pixi run python {0}
```

If you want to use PowerShell, you need to specify `-Command` as well.

```yml
- run: | # everything here will be run inside of the pixi environment
    python --version | Select-String "3.11"
  shell: pixi run pwsh -Command {0} # pwsh works on all platforms
```

> [!NOTE]
> Under the hood, the `shell: xyz {0}` option is implemented by creating a temporary script file and calling `xyz` with that script file as an argument.
> This file does not have the executable bit set, so you cannot use `shell: pixi run {0}` directly but instead have to use `shell: pixi run bash {0}`.
> There are some custom shells provided by GitHub that have slightly different behavior, see [`jobs.<job_id>.steps[*].shell`](https://docs.github.com/en/actions/using-workflows/workflow-syntax-for-github-actions#jobsjob_idstepsshell) in the documentation.
> See the [official documentation](https://docs.github.com/en/actions/using-workflows/workflow-syntax-for-github-actions#custom-shell) and [ADR 0277](https://github.com/actions/runner/blob/main/docs/adrs/0277-run-action-shell-options.md) for more information about how the `shell:` input works in GitHub Actions.

#### One-off shell wrapper using `pixi exec`

With `pixi exec`, you can also run a one-off command inside a temporary pixi environment.

```yml
- run: | # everything here will be run inside of the temporary pixi environment
    zstd --version
  shell: pixi exec --spec zstd -- bash -e {0}
```

```yml
- run: | # everything here will be run inside of the temporary pixi environment
    import ruamel.yaml
    # ...
  shell: pixi exec --spec python=3.11.* --spec ruamel.yaml -- python {0}
```

See [here](https://pixi.sh/latest/reference/cli#exec) for more information about `pixi exec`.

### Environment activation

Instead of using a custom shell wrapper, you can also make all pixi-installed binaries available to subsequent steps by "activating" the installed environment in the currently running job.
To this end, `setup-pixi` adds all environment variables set when executing `pixi run` to `$GITHUB_ENV` and, similarly, adds all path modifications to `$GITHUB_PATH`.
As a result, all installed binaries can be accessed without having to call `pixi run`.

```yml
- uses: prefix-dev/setup-pixi@v0.8.1
  with:
    activate-environment: true
```

If you are installing multiple environments, you will need to specify the name of the environment that you want to be activated.

```yml
- uses: prefix-dev/setup-pixi@v0.8.1
  with:
    environments: >-
      py311
      py312
    activate-environment: py311
```

Activating an environment may be more useful than using a custom shell wrapper as it allows non-shell based steps to access binaries on the path.
However, be aware that this option augments the environment of your job.

### `--frozen` and `--locked`

You can specify whether `setup-pixi` should run `pixi install --frozen` or `pixi install --locked` depending on the `frozen` or the `locked` input argument.
See the [official documentation](https://prefix.dev/docs/pixi/cli#install) for more information about the `--frozen` and `--locked` flags.

```yml
- uses: prefix-dev/setup-pixi@v0.8.1
  with:
    locked: true
    # or
    frozen: true
```

If you don't specify anything, the default behavior is to run `pixi install --locked` if a `pixi.lock` file is present and `pixi install` otherwise.

### Debugging

There are two types of debug logging that you can enable.

#### Debug logging of the action

The first one is the debug logging of the action itself.
This can be enabled by running the action with the `RUNNER_DEBUG` environment variable set to `true`.

```yml
- uses: prefix-dev/setup-pixi@v0.8.1
  env:
    RUNNER_DEBUG: true
```

Alternatively, you can enable debug logging for the action by re-running the action in debug mode:

![Re-run in debug mode](.github/assets/enable-debug-logging-light.png#gh-light-mode-only)
![Re-run in debug mode](.github/assets/enable-debug-logging-dark.png#gh-dark-mode-only)

> For more information about debug logging in GitHub Actions, see [the official documentation](https://docs.github.com/en/actions/monitoring-and-troubleshooting-workflows/enabling-debug-logging).

#### Debug logging of pixi

The second type is the debug logging of the pixi executable.
This can be specified by setting the `log-level` input.

```yml
- uses: prefix-dev/setup-pixi@v0.8.1
  with:
    # one of `q`, `default`, `v`, `vv`, or `vvv`.
    log-level: vvv
```

If nothing is specified, `log-level` will default to `default` or `vv` depending on if [debug logging is enabled for the action](#debug-logging-of-the-action).

### Self-hosted runners

On self-hosted runners, it may happen that some files are persisted between jobs.
This can lead to problems or secrets getting leaked between job runs.
To avoid this, you can use the `post-cleanup` input to specify the post cleanup behavior of the action (i.e., what happens _after_ all your commands have been executed).

If you set `post-cleanup` to `true`, the action will delete the following files:

- `.pixi` environment
- the pixi binary
- the rattler cache
- other rattler files in `~/.rattler`

If nothing is specified, `post-cleanup` will default to `true`.

On self-hosted runners, you also might want to alter the default pixi install location to a temporary location. You can use `pixi-bin-path: ${{ runner.temp }}/bin/pixi` to do this.

```yml
- uses: prefix-dev/setup-pixi@v0.8.1
  with:
    post-cleanup: true
    # ${{ runner.temp }}\Scripts\pixi.exe on Windows
    pixi-bin-path: ${{ runner.temp }}/bin/pixi
```

You can also use a preinstalled local version of pixi on the runner by not setting any of the `pixi-version`,
`pixi-url` or `pixi-bin-path` inputs. This action will then try to find a local version of pixi in the runner's PATH.

### Using the `pyproject.toml` as a manifest file for pixi.

`setup-pixi` will automatically pick up the `pyproject.toml` if it contains a `[tool.pixi.project]` section and no `pixi.toml`.
This can be overwritten by setting the `manifest-path` input argument.

```yml
- uses: prefix-dev/setup-pixi@v0.8.1
  with:
    manifest-path: pyproject.toml
```

## More examples

If you want to see more examples, you can take a look at the [GitHub Workflows of this repository](.github/workflows/test.yml).

## Local Development

1. Clone this repository.
2. Run `pnpm install` inside the repository (if you don't have [`pnpm`](https://github.com/pnpm/pnpm) installed, you can install it with `pixi global install pnpm`).
3. Run `pnpm dev` for live transpilation of the TypeScript source code.
4. To test the action, you can run [`act`](https://github.com/nektos/act) (inside docker) or use :sparkles: CI driven development :sparkles:.<|MERGE_RESOLUTION|>--- conflicted
+++ resolved
@@ -25,11 +25,7 @@
 ```yml
 - uses: prefix-dev/setup-pixi@v0.8.1
   with:
-<<<<<<< HEAD
-    pixi-version: v0.24.1
-=======
     pixi-version: v0.28.1
->>>>>>> 540c964f
     cache: true
     auth-host: prefix.dev
     auth-token: ${{ secrets.PREFIX_DEV_TOKEN }}
